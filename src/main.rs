//! # Neotron Pico BIOS
//!
//! This is the BIOS for the Neotron Pico. It:
//!
//! * initialises the hardware on the Neotron Pico,
//! * loads the Neotron OS (or any other compatible OS), and
//! * implements the Neotron Common BIOS API, to provide hardware abstraction
//!   services for the OS.
//!
//! The BIOS is started by having standard Cortex-M Interrupt Vector Table at
//! address `0x1000_0100`. This IVT is found and jumped to by the RP2040 boot
//! block(`0x1000_0000` to `0x1000_00FF`).

// -----------------------------------------------------------------------------
// Licence Statement
// -----------------------------------------------------------------------------
// Copyright (c) Jonathan 'theJPster' Pallant and the Neotron Developers, 2021
//
// This program is free software: you can redistribute it and/or modify it under
// the terms of the GNU General Public License as published by the Free Software
// Foundation, either version 3 of the License, or (at your option) any later
// version.
//
// This program is distributed in the hope that it will be useful, but WITHOUT
// ANY WARRANTY; without even the implied warranty of MERCHANTABILITY or FITNESS
// FOR A PARTICULAR PURPOSE.  See the GNU General Public License for more
// details.
//
// You should have received a copy of the GNU General Public License along with
// this program.  If not, see <https://www.gnu.org/licenses/>.
// -----------------------------------------------------------------------------

#![no_std]
#![no_main]

// -----------------------------------------------------------------------------
// Imports
// -----------------------------------------------------------------------------

<<<<<<< HEAD
use core::sync::atomic::AtomicBool;
use core::sync::atomic::Ordering;
use core::sync::atomic::AtomicU32;

=======
use cortex_m_rt::entry;
use defmt::*;
use defmt_rtt as _;
>>>>>>> 1833b4d5
use embedded_hal::digital::v2::OutputPin;
use cortex_m_rt::entry;
use embedded_time::rate::*;
use git_version::git_version;
use hal::clocks::Clock;
use panic_probe as _;
use pico;
use pico::hal;
use pico::hal::pac;

// -----------------------------------------------------------------------------
// Static and Const Data
// -----------------------------------------------------------------------------

/// This is the standard RP2040 bootloader. It must be stored in the first 256
/// bytes of the external SPI Flash chip. It will map the external SPI flash
/// chip to address `0x1000_0000` and jump to an Interrupt Vector Table at
/// address `0x1000_0100` (i.e. immediately after the bootloader).
///
/// See `memory.x` for a definition of the `.boot2` section.
#[link_section = ".boot2"]
#[used]
pub static BOOT2: [u8; 256] = rp2040_boot2::BOOT_LOADER;

/// BIOS version
const GIT_VERSION: &str = git_version!();

// -----------------------------------------------------------------------------
// Types
// -----------------------------------------------------------------------------

// None

// -----------------------------------------------------------------------------
// Functions
// -----------------------------------------------------------------------------

/// This is the entry-point to the BIOS. It is called by cortex-m-rt once the
/// `.bss` and `.data` sections have been initialised.
#[entry]
fn main() -> ! {
	info!("Neotron BIOS {} starting...", GIT_VERSION);

	// Grab the singleton containing all the RP2040 peripherals
	let mut pac = pac::Peripherals::take().unwrap();
	// Grab the singleton containing all the generic Cortex-M peripherals
	let core = pac::CorePeripherals::take().unwrap();

	// Needed by the clock setup
	let mut watchdog = hal::watchdog::Watchdog::new(pac.WATCHDOG);

	// Get ourselves up to a decent clock speed.
	let clocks = hal::clocks::init_clocks_and_plls(
		pico::XOSC_CRYSTAL_FREQ,
		pac.XOSC,
		pac.CLOCKS,
		pac.PLL_SYS,
		pac.PLL_USB,
		&mut pac.RESETS,
		&mut watchdog,
	)
	.ok()
	.unwrap();

	info!("Clocks OK");

	// Create an object we can use to busy-wait for specified numbers of
	// milliseconds. For this to work, it needs to know our clock speed.
	let _delay = cortex_m::delay::Delay::new(core.SYST, clocks.system_clock.freq().integer());

	// sio is the *Single-cycle Input/Output* peripheral. It has all our GPIO
	// pins, as well as some mailboxes and other useful things for inter-core
	// communications.
	let sio = hal::sio::Sio::new(pac.SIO);

	// Configure and grab all the RP2040 pins the Pico exposes.
	let pins = pico::Pins::new(
		pac.IO_BANK0,
		pac.PADS_BANK0,
		sio.gpio_bank0,
		&mut pac.RESETS,
	);

	info!("Pins OK");

	// Grab the LED pin
	let mut led_pin = pins.led.into_push_pull_output();
	// Give H-Sync, V-Sync and 12 RGB colour pins to PIO0 to output video
	let _h_sync = pins.gpio0.into_mode::<hal::gpio::FunctionPio0>();
	let _v_sync = pins.gpio1.into_mode::<hal::gpio::FunctionPio0>();
	let _red0 = pins.gpio2.into_mode::<hal::gpio::FunctionPio0>();
	let _red1 = pins.gpio3.into_mode::<hal::gpio::FunctionPio0>();
	let _red2 = pins.gpio4.into_mode::<hal::gpio::FunctionPio0>();
	let _red3 = pins.gpio5.into_mode::<hal::gpio::FunctionPio0>();
	let _green0 = pins.gpio6.into_mode::<hal::gpio::FunctionPio0>();
	let _green1 = pins.gpio7.into_mode::<hal::gpio::FunctionPio0>();
	let _green2 = pins.gpio8.into_mode::<hal::gpio::FunctionPio0>();
	let _green3 = pins.gpio9.into_mode::<hal::gpio::FunctionPio0>();
	let _blue0 = pins.gpio10.into_mode::<hal::gpio::FunctionPio0>();
	let _blue1 = pins.gpio11.into_mode::<hal::gpio::FunctionPio0>();
	let _blue2 = pins.gpio12.into_mode::<hal::gpio::FunctionPio0>();
	let _blue3 = pins.gpio13.into_mode::<hal::gpio::FunctionPio0>();

    scanvideo_setup();

    scanvideo_timing_enable(true);

	// Do some blinky so we can see it work.
	loop {
<<<<<<< HEAD
        led_pin.set_low().unwrap();
        let mut scanline_buffer = scanvideo_begin_scanline_generation(true);
        draw_color_bar(&mut scanline_buffer);
        scanvideo_end_scanline_generation(scanline_buffer);
        led_pin.set_high().unwrap();
	}
}

const VIDEO_CLOCK_FREQUENCY: u32 = 25_000_000;
const VIDEO_VISIBLE_PIXELS: u32 = 640;
const VIDEO_VISIBLE_LINES: u32 = 480;
const VIDEO_H_FRONT_PORCH: u32 = 16;
const VIDEO_H_PULSE: u32 = 64;
const VIDEO_H_TOTAL: u32 = 800;
const VIDEO_H_SYNC_POLARITY: bool = true;
const VIDEO_V_FRONT_PORCH: u32 = 1;
const VIDEO_V_PULSE: u32 = 2;
const VIDEO_V_TOTAL: u32 = 523;
const VIDEO_V_SYNC_POLARITY: bool = true;

const MAX_SCANVIDEO_WORDS: usize = 1 + ((VIDEO_VISIBLE_PIXELS as usize) / 2);
const MAX_SCANVIDEO_BUFFERS: usize = 8;

struct Buffer {
	pio_data: [u32; MAX_SCANVIDEO_WORDS],
}

impl Buffer {
	const fn new() -> Buffer {
		Buffer { 
			pio_data: [0; MAX_SCANVIDEO_WORDS]
		}
	}
}

struct Buffers {
	buffers: [Buffer; MAX_SCANVIDEO_BUFFERS],
}

struct BufferHandle {
	buffer: &'static mut Buffer
}

struct ScanvideoState {
	// scanline.lock
	// dma.lock
	// free_list.lock
	// in_use.lock
	// scanline.last_scanline_id
	last_scanline_id: AtomicU32,
}

static SHARED_STATE: ScanvideoState = ScanvideoState {
	last_scanline_id: AtomicU32::new(0)
};

/// Configure video for 640x480 @ 60 Hz
fn scanvideo_setup() {
	SHARED_STATE.last_scanline_id.store(0xFFFFFFFF, Ordering::Relaxed);

	// video_program_load_offset = pio_add_program(video_pio, &video_24mhz_composable);
    // setup_sm(PICO_SCANVIDEO_SCANLINE_SM, video_program_load_offset);
    // video_htiming_load_offset = pio_add_program(video_pio, &video_timing_program);
    // setup_sm(PICO_SCANVIDEO_TIMING_SM, video_htiming_load_offset);
    // irq_set_priority(PIO0_IRQ_0, 0); // highest priority
    // irq_set_priority(PIO0_IRQ_1, 0x40); // lower priority by 1

}

fn scanvideo_timing_enable(_some_arg: bool) {

}

static mut BUFFERS: Buffers = Buffers {
	 buffers: [
	 	Buffer::new(),
	 	Buffer::new(),
	 	Buffer::new(),
	 	Buffer::new(),
	 	Buffer::new(),
	 	Buffer::new(),
	 	Buffer::new(),
	 	Buffer::new(),
	 ]
};

fn scanvideo_begin_scanline_generation(_some_arg: bool) -> BufferHandle {
	let next_line = SHARED_STATE.last_scanline_id.load(Ordering::Relaxed);
	let buffer = (next_line as usize) % MAX_SCANVIDEO_BUFFERS;
	let buffer = unsafe { &mut BUFFERS.buffers[buffer] };
	BufferHandle {
		buffer
=======
		debug!("Loop...");
		led_pin.set_high().unwrap();
		delay.delay_ms(500);
		led_pin.set_low().unwrap();
		delay.delay_ms(500);
>>>>>>> 1833b4d5
	}
}

fn draw_color_bar(handle: &mut BufferHandle) {
	handle.buffer.pio_data[0] = VIDEO_VISIBLE_PIXELS;
	for p in handle.buffer.pio_data[1..].iter_mut() {
		// Each word is two 16-bit values.
		// Of those, we use the bottom 12-bits as the RGB colour.
		// White pixel, black pixel.
		*p = 0x0FFF_0000;
	}
}

fn scanvideo_end_scanline_generation(_complete_buffer: BufferHandle) {
}

// -----------------------------------------------------------------------------
// End of file
// -----------------------------------------------------------------------------<|MERGE_RESOLUTION|>--- conflicted
+++ resolved
@@ -37,18 +37,15 @@
 // Imports
 // -----------------------------------------------------------------------------
 
-<<<<<<< HEAD
 use core::sync::atomic::AtomicBool;
+use core::sync::atomic::AtomicU32;
 use core::sync::atomic::Ordering;
-use core::sync::atomic::AtomicU32;
-
-=======
+
+use cortex_m_rt::entry;
 use cortex_m_rt::entry;
 use defmt::*;
 use defmt_rtt as _;
->>>>>>> 1833b4d5
 use embedded_hal::digital::v2::OutputPin;
-use cortex_m_rt::entry;
 use embedded_time::rate::*;
 use git_version::git_version;
 use hal::clocks::Clock;
@@ -150,18 +147,17 @@
 	let _blue2 = pins.gpio12.into_mode::<hal::gpio::FunctionPio0>();
 	let _blue3 = pins.gpio13.into_mode::<hal::gpio::FunctionPio0>();
 
-    scanvideo_setup();
-
-    scanvideo_timing_enable(true);
+	scanvideo_setup();
+
+	scanvideo_timing_enable(true);
 
 	// Do some blinky so we can see it work.
 	loop {
-<<<<<<< HEAD
-        led_pin.set_low().unwrap();
-        let mut scanline_buffer = scanvideo_begin_scanline_generation(true);
-        draw_color_bar(&mut scanline_buffer);
-        scanvideo_end_scanline_generation(scanline_buffer);
-        led_pin.set_high().unwrap();
+		led_pin.set_low().unwrap();
+		let mut scanline_buffer = scanvideo_begin_scanline_generation(true);
+		draw_color_bar(&mut scanline_buffer);
+		scanvideo_end_scanline_generation(scanline_buffer);
+		led_pin.set_high().unwrap();
 	}
 }
 
@@ -186,8 +182,8 @@
 
 impl Buffer {
 	const fn new() -> Buffer {
-		Buffer { 
-			pio_data: [0; MAX_SCANVIDEO_WORDS]
+		Buffer {
+			pio_data: [0; MAX_SCANVIDEO_WORDS],
 		}
 	}
 }
@@ -197,7 +193,7 @@
 }
 
 struct BufferHandle {
-	buffer: &'static mut Buffer
+	buffer: &'static mut Buffer,
 }
 
 struct ScanvideoState {
@@ -210,53 +206,43 @@
 }
 
 static SHARED_STATE: ScanvideoState = ScanvideoState {
-	last_scanline_id: AtomicU32::new(0)
+	last_scanline_id: AtomicU32::new(0),
 };
 
 /// Configure video for 640x480 @ 60 Hz
 fn scanvideo_setup() {
-	SHARED_STATE.last_scanline_id.store(0xFFFFFFFF, Ordering::Relaxed);
+	SHARED_STATE
+		.last_scanline_id
+		.store(0xFFFFFFFF, Ordering::Relaxed);
 
 	// video_program_load_offset = pio_add_program(video_pio, &video_24mhz_composable);
-    // setup_sm(PICO_SCANVIDEO_SCANLINE_SM, video_program_load_offset);
-    // video_htiming_load_offset = pio_add_program(video_pio, &video_timing_program);
-    // setup_sm(PICO_SCANVIDEO_TIMING_SM, video_htiming_load_offset);
-    // irq_set_priority(PIO0_IRQ_0, 0); // highest priority
-    // irq_set_priority(PIO0_IRQ_1, 0x40); // lower priority by 1
-
-}
-
-fn scanvideo_timing_enable(_some_arg: bool) {
-
-}
+	// setup_sm(PICO_SCANVIDEO_SCANLINE_SM, video_program_load_offset);
+	// video_htiming_load_offset = pio_add_program(video_pio, &video_timing_program);
+	// setup_sm(PICO_SCANVIDEO_TIMING_SM, video_htiming_load_offset);
+	// irq_set_priority(PIO0_IRQ_0, 0); // highest priority
+	// irq_set_priority(PIO0_IRQ_1, 0x40); // lower priority by 1
+}
+
+fn scanvideo_timing_enable(_some_arg: bool) {}
 
 static mut BUFFERS: Buffers = Buffers {
-	 buffers: [
-	 	Buffer::new(),
-	 	Buffer::new(),
-	 	Buffer::new(),
-	 	Buffer::new(),
-	 	Buffer::new(),
-	 	Buffer::new(),
-	 	Buffer::new(),
-	 	Buffer::new(),
-	 ]
+	buffers: [
+		Buffer::new(),
+		Buffer::new(),
+		Buffer::new(),
+		Buffer::new(),
+		Buffer::new(),
+		Buffer::new(),
+		Buffer::new(),
+		Buffer::new(),
+	],
 };
 
 fn scanvideo_begin_scanline_generation(_some_arg: bool) -> BufferHandle {
 	let next_line = SHARED_STATE.last_scanline_id.load(Ordering::Relaxed);
 	let buffer = (next_line as usize) % MAX_SCANVIDEO_BUFFERS;
 	let buffer = unsafe { &mut BUFFERS.buffers[buffer] };
-	BufferHandle {
-		buffer
-=======
-		debug!("Loop...");
-		led_pin.set_high().unwrap();
-		delay.delay_ms(500);
-		led_pin.set_low().unwrap();
-		delay.delay_ms(500);
->>>>>>> 1833b4d5
-	}
+	BufferHandle { buffer }
 }
 
 fn draw_color_bar(handle: &mut BufferHandle) {
@@ -269,8 +255,7 @@
 	}
 }
 
-fn scanvideo_end_scanline_generation(_complete_buffer: BufferHandle) {
-}
+fn scanvideo_end_scanline_generation(_complete_buffer: BufferHandle) {}
 
 // -----------------------------------------------------------------------------
 // End of file
